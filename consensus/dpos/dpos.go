--- conflicted
+++ resolved
@@ -30,12 +30,8 @@
 	extraVanity        = 32   // Fixed number of extra-data prefix bytes reserved for signer vanity
 	extraSeal          = 65   // Fixed number of extra-data suffix bytes reserved for signer seal
 	inmemorySignatures = 4096 // Number of recent block signatures to keep in memory
-
-<<<<<<< HEAD
+	
 	blockInterval    = int64(2)
-=======
-	blockInterval    = int64(1)
->>>>>>> b7ace812
 	epochInterval    = int64(86400)
 	maxValidatorSize = 1
 	safeSize         = maxValidatorSize*2/3 + 1
