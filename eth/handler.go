--- conflicted
+++ resolved
@@ -710,41 +710,38 @@
 	peers := pm.peers.PeersWithoutBlock(hash)
 
 	// If propagation is requested, send to a subset of the peer
-<<<<<<< HEAD
-	/*if propagate {
-=======
-	if propagate {
-		// change by Shara - remove TD
->>>>>>> eafbce15
-		// Calculate the TD of the block (it's not imported yet, so block.Td is not valid)
-		/*
-			var td *big.Int
-			if parent := pm.blockchain.GetBlock(block.ParentHash(), block.NumberU64()-1); parent != nil {
-				td = new(big.Int).Add(block.Difficulty(), pm.blockchain.GetTd(block.ParentHash(), block.NumberU64()-1))
-			} else {
-				log.Error("Propagating dangling block", "number", block.Number(), "hash", hash)
-				return
-			}
-		*/
-		// end change by Shara
-		// Send the block to a subset of our peers
-		transfer := peers[:int(math.Sqrt(float64(len(peers))))]
-		for _, peer := range transfer {
+	/*
+		if propagate {
 			// change by Shara - remove TD
-			//peer.AsyncSendNewBlock(block, td)
+			// Calculate the TD of the block (it's not imported yet, so block.Td is not valid)
+
+				var td *big.Int
+				if parent := pm.blockchain.GetBlock(block.ParentHash(), block.NumberU64()-1); parent != nil {
+					td = new(big.Int).Add(block.Difficulty(), pm.blockchain.GetTd(block.ParentHash(), block.NumberU64()-1))
+				} else {
+					log.Error("Propagating dangling block", "number", block.Number(), "hash", hash)
+					return
+				}
+
 			// end change by Shara
-			peer.AsyncSendNewBlock(block)
-		}
-		log.Trace("Propagated block", "hash", hash, "recipients", len(transfer), "duration", common.PrettyDuration(time.Since(block.ReceivedAt)))
-		return
-	}*/
+			// Send the block to a subset of our peers
+			transfer := peers[:int(math.Sqrt(float64(len(peers))))]
+			for _, peer := range transfer {
+				// change by Shara - remove TD
+				//peer.AsyncSendNewBlock(block, td)
+				// end change by Shara
+				peer.AsyncSendNewBlock(block)
+			}
+			log.Trace("Propagated block", "hash", hash, "recipients", len(transfer), "duration", common.PrettyDuration(time.Since(block.ReceivedAt)))
+			return
+		}*/
 	// Otherwise if the block is indeed in out own chain, announce it
 	if pm.blockchain.HasBlock(hash, block.NumberU64()) {
 		for _, peer := range peers {
 			//peer.AsyncSendNewBlockHash(block)
 			//TODO: temp modify for network latency problem
-			td := new(big.Int).Add(block.Difficulty(), pm.blockchain.GetTd(block.ParentHash(), block.NumberU64()-1))
-			peer.AsyncSendNewBlock(block, td)
+			//td := new(big.Int).Add(block.Difficulty(), pm.blockchain.GetTd(block.ParentHash(), block.NumberU64()-1))
+			peer.AsyncSendNewBlock(block)
 		}
 		log.Trace("Announced block", "hash", hash, "recipients", len(peers), "duration", common.PrettyDuration(time.Since(block.ReceivedAt)))
 	}
@@ -774,7 +771,7 @@
 	// automatically stops if unsubscribe
 	for obj := range pm.minedBlockSub.Chan() {
 		if ev, ok := obj.Data.(core.NewMinedBlockEvent); ok {
-			pm.BroadcastBlock(ev.Block, true)  // First propagate block to peers
+			pm.BroadcastBlock(ev.Block, true) // First propagate block to peers
 			//pm.BroadcastBlock(ev.Block, false) // Only then announce to the rest
 		}
 	}
