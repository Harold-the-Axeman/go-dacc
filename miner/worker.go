// Copyright 2015 The go-dacc Authors
// This file is part of the go-dacc library.
//
// The go-dacc library is free software: you can redistribute it and/or modify
// it under the terms of the GNU Lesser General Public License as published by
// the Free Software Foundation, either version 3 of the License, or
// (at your option) any later version.
//
// The go-dacc library is distributed in the hope that it will be useful,
// but WITHOUT ANY WARRANTY; without even the implied warranty of
// MERCHANTABILITY or FITNESS FOR A PARTICULAR PURPOSE. See the
// GNU Lesser General Public License for more details.
//
// You should have received a copy of the GNU Lesser General Public License
// along with the go-dacc library. If not, see <http://www.gnu.org/licenses/>.

package miner

import (
	"math/big"
	"sync"
	"sync/atomic"
	"time"

	"github.com/daccproject/go-dacc/common"
	"github.com/daccproject/go-dacc/consensus"
	"github.com/daccproject/go-dacc/consensus/dpos"
	"github.com/daccproject/go-dacc/consensus/misc"
	"github.com/daccproject/go-dacc/core"
	"github.com/daccproject/go-dacc/core/state"
	"github.com/daccproject/go-dacc/core/types"
	"github.com/daccproject/go-dacc/core/vm"
	"github.com/daccproject/go-dacc/event"
	"github.com/daccproject/go-dacc/log"
	"github.com/daccproject/go-dacc/params"
)

const (
	// resultQueueSize is the size of channel listening to sealing result.
	resultQueueSize = 10

	// txChanSize is the size of channel listening to NewTxsEvent.
	// The number is referenced from the size of tx pool.
	txChanSize = 4096

	// chainHeadChanSize is the size of channel listening to ChainHeadEvent.
	chainHeadChanSize = 10

	// chainSideChanSize is the size of channel listening to ChainSideEvent.
	// Change by Shara
	// chainSideChanSize = 10
	// End change by Shara

	// resubmitAdjustChanSize is the size of resubmitting interval adjustment channel.
	resubmitAdjustChanSize = 10

	// miningLogAtDepth is the number of confirmations before logging successful mining.
	miningLogAtDepth = 7

	// minRecommitInterval is the minimal time interval to recreate the mining block with
	// any newly arrived transactions.
	//minRecommitInterval = 1 * time.Second

	// maxRecommitInterval is the maximum time interval to recreate the mining block with
	// any newly arrived transactions.
	//maxRecommitInterval = 15 * time.Second

	// intervalAdjustRatio is the impact a single interval adjustment has on sealing work
	// resubmitting interval.
	//intervalAdjustRatio = 0.1

	// intervalAdjustBias is applied during the new resubmit interval calculation in favor of
	// increasing upper limit or decreasing lower limit so that the limit can be reachable.
	//intervalAdjustBias = 200 * 1000.0 * 1000.0

	// staleThreshold is the maximum depth of the acceptable stale block.
	staleThreshold = 7
)

// environment is the worker's current environment and holds all of the current state information.
type environment struct {
	signer types.Signer

	state *state.StateDB // apply state changes here
	// Add by Shara
	dposContext *types.DposContext
	// end Add by Shara
	//ancestors mapset.Set    // ancestor set (used for checking uncle parent validity)
	//family    mapset.Set    // family set (used for checking uncle invalidity)
	//uncles    mapset.Set    // uncle set
	tcount  int           // tx count in cycle
	gasPool *core.GasPool // available gas used to pack transactions

	header   *types.Header
	txs      []*types.Transaction
	receipts []*types.Receipt
	// Add by Shara
	//Block *types.Block //removed by Harold
	// end Add by Shara
}

// task contains all information for consensus engine sealing and result submitting.
type task struct {
	receipts  []*types.Receipt
	state     *state.StateDB
	block     *types.Block
	createdAt time.Time
}

// Add by Shara, removed by Harold no need.
/*type Result struct {
	Work  *environment
	Block *types.Block
}*/

// End Add by Shara

const (
	commitInterruptNone int32 = iota
	commitInterruptNewHead
	commitInterruptResubmit
)

// newWorkReq represents a request for new sealing work submitting with relative interrupt notifier.
type newWorkReq struct {
	//interrupt *int32
	//noempty   bool
	timestamp int64
	//now int64  // used by mintBlock
}

// intervalAdjust represents a resubmitting interval adjustment.
type intervalAdjust struct {
	ratio float64
	inc   bool
}

// worker is the main object which takes care of submitting new work to consensus engine
// and gathering the sealing result.
type worker struct {
	config *params.ChainConfig
	engine consensus.Engine
	eth    Backend
	chain  *core.BlockChain

	gasFloor uint64
	gasCeil  uint64

	// Subscriptions
	mux          *event.TypeMux
	txsCh        chan core.NewTxsEvent
	txsSub       event.Subscription
	chainHeadCh  chan core.ChainHeadEvent
	chainHeadSub event.Subscription
	// Change by Shara, remove Chain Side
	// chainSideCh  chan core.ChainSideEvent
	//chainSideSub event.Subscription
	// end Change by Shara

	// Channels
	newWorkCh chan *newWorkReq
	taskCh    chan *task
	resultCh  chan *types.Block
	//startCh            chan struct{}
	exitCh chan struct{}
	//resubmitIntervalCh chan time.Duration
	//resubmitAdjustCh   chan *intervalAdjust

	current *environment // An environment for current running cycle.
	//possibleUncles map[common.Hash]*types.Block // A set of side blocks as the possible uncle blocks.
	//unconfirmed    *unconfirmedBlocks           // A set of locally mined blocks pending canonicalness confirmations.

	mu       sync.RWMutex // The lock used to protect the coinbase and extra fields
	coinbase common.Address
	extra    []byte

	pendingMu    sync.RWMutex
	pendingTasks map[common.Hash]*task

	snapshotMu    sync.RWMutex // The lock used to protect the block snapshot and state snapshot
	snapshotBlock *types.Block
	snapshotState *state.StateDB

	// atomic status counters
	running int32 // The indicator whether the consensus engine is running or not.
	newTxs  int32 // New arrival transaction count since last sealing work submitting.

	// Test hooks
	newTaskHook  func(*task)                        // Method to call upon receiving a new sealing task.
	skipSealHook func(*task) bool                   // Method to decide whether skipping the sealing.
	fullTaskHook func()                             // Method to call before pushing the full sealing task.
	resubmitHook func(time.Duration, time.Duration) // Method to call upon updating resubmitting interval.

	// Add by Shara //no need now, the agent channel in v1.7.3
	/*recv    chan *Result
	quitCh  chan struct{}
	stopper chan struct{}*/
	// End Add by Shara
}

func newWorker(config *params.ChainConfig, engine consensus.Engine, eth Backend, mux *event.TypeMux, recommit time.Duration, gasFloor, gasCeil uint64) *worker {
	worker := &worker{
		config:   config,
		engine:   engine,
		eth:      eth,
		mux:      mux,
		chain:    eth.BlockChain(),
		gasFloor: gasFloor,
		gasCeil:  gasCeil,
		//possibleUncles: make(map[common.Hash]*types.Block),
		//unconfirmed:    newUnconfirmedBlocks(eth.BlockChain(), miningLogAtDepth),
		pendingTasks: make(map[common.Hash]*task),
		txsCh:        make(chan core.NewTxsEvent, txChanSize),
		chainHeadCh:  make(chan core.ChainHeadEvent, chainHeadChanSize),
		// Change by Shara
		// chainSideCh:        make(chan core.ChainSideEvent, chainSideChanSize),
		// Change by Shara
		newWorkCh: make(chan *newWorkReq),
		taskCh:    make(chan *task),
		resultCh:  make(chan *types.Block, resultQueueSize),
		exitCh:    make(chan struct{}),
		//startCh:            make(chan struct{}, 1),
		//resubmitIntervalCh: make(chan time.Duration),
		//resubmitAdjustCh:   make(chan *intervalAdjust, resubmitAdjustChanSize),
	}
	// Subscribe NewTxsEvent for tx pool
	worker.txsSub = eth.TxPool().SubscribeNewTxsEvent(worker.txsCh)
	// Subscribe events for blockchain
	worker.chainHeadSub = eth.BlockChain().SubscribeChainHeadEvent(worker.chainHeadCh)
	// Change by Shara
	//worker.chainSideSub = eth.BlockChain().SubscribeChainSideEvent(worker.chainSideCh)
	// End Change by Shara

	// Sanitize recommit interval if the user-specified one is too short.
	/*if recommit < minRecommitInterval {
		log.Warn("Sanitizing miner recommit interval", "provided", recommit, "updated", minRecommitInterval)
		recommit = minRecommitInterval
	}*/

	go worker.mainLoop()
	//go worker.newWorkLoop(recommit)
	go worker.newWorkLoop()
	go worker.resultLoop()
	go worker.taskLoop()

	// Submit first work to initialize pending state.
	//worker.startCh <- struct{}{}

	return worker
}

// setEtherbase sets the etherbase used to initialize the block coinbase field.
func (w *worker) setCoinbase(addr common.Address) {
	w.mu.Lock()
	defer w.mu.Unlock()
	w.coinbase = addr
}

// setExtra sets the content used to initialize the block extra field.
func (w *worker) setExtra(extra []byte) {
	w.mu.Lock()
	defer w.mu.Unlock()
	w.extra = extra
}

// setRecommitInterval updates the interval for miner sealing work recommitting.
func (w *worker) setRecommitInterval(interval time.Duration) {
	//w.resubmitIntervalCh <- interval
}

// pending returns the pending state and corresponding block.
func (w *worker) pending() (*types.Block, *state.StateDB) {
	// return a snapshot to avoid contention on currentMu mutex
	w.snapshotMu.RLock()
	defer w.snapshotMu.RUnlock()
	if w.snapshotState == nil {
		return nil, nil
	}
	return w.snapshotBlock, w.snapshotState.Copy()
}

// pendingBlock returns pending block.
func (w *worker) pendingBlock() *types.Block {
	// return a snapshot to avoid contention on currentMu mutex
	w.snapshotMu.RLock()
	defer w.snapshotMu.RUnlock()
	return w.snapshotBlock
}

// start sets the running status as 1 and triggers new work submitting.
func (w *worker) start() {
	atomic.StoreInt32(&w.running, 1)
	//w.startCh <- struct{}{}
}

// Add by Shara , copy from meitu
// Modified by Harold, move the code in the end to other loops.
func (self *worker) mintBlock(req newWorkReq) {

	engine, ok := self.engine.(*dpos.Dpos)
	if !ok {
		log.Error("Only the dpos engine was allowed")
		return
	}
	err := engine.CheckValidator(self.chain.CurrentBlock(), req.timestamp)
	if err != nil {
		switch err {
		case dpos.ErrWaitForPrevBlock,
			dpos.ErrMintFutureBlock,
			dpos.ErrInvalidBlockValidator,
			dpos.ErrInvalidMintBlockTime:
			log.Debug("Failed to mint the block, while ", "err", err)
		default:
			log.Error("Failed to mint the block", "err", err)
		}
		return
	}
	// Add by Shara
	//self.createNewWork(req.interrupt, req.noempty, req.timestamp)
	self.createNewWork(req.timestamp)
	//work, err := self.createNewWork()
	// End add by Shara
	/*if err != nil {
		log.Error("Failed to create the new work", "err", err)
		return
	}*/

	//NOTE: the following code is moved to the task/result loop  added by harold
	/*result, err := self.engine.Seal(self.chain, work.Block, self.resultCh, self.quitCh)
	if err != nil {
		log.Error("Failed to seal the block", "err", err)
		return
	}
	self.recv <- &Result{work, result}*/
}

// Removed by harold, merged with newWorkLoop/mainLoop
/*func (self *worker) mintLoop() {
	ticker := time.NewTicker(time.Second).C
	for {
		select {
		case now := <-ticker:
			self.mintBlock(now.Unix())
		case <-self.stopper:
			close(self.quitCh)
			self.quitCh = make(chan struct{}, 1)
			self.stopper = make(chan struct{}, 1)
			return
		}
	}
}*/

// End add by Shara

// stop sets the running status as 0.
func (w *worker) stop() {
	atomic.StoreInt32(&w.running, 0)
}

// isRunning returns an indicator whether worker is running or not.
func (w *worker) isRunning() bool {
	return atomic.LoadInt32(&w.running) == 1
}

// close terminates all background threads maintained by the worker.
// Note the worker does not support being closed multiple times.
func (w *worker) close() {
	close(w.exitCh)
}

// newWorkLoop is a standalone goroutine to submit new mining work upon received events.
//func (w *worker) newWorkLoop(recommit time.Duration) {
func (w *worker) newWorkLoop() {
	var (
		//interrupt   *int32
		//minRecommit = recommit // minimal resubmit interval specified by user.
		timestamp int64 // timestamp for each round of mining.
	)

	//TODO: remove timer in the newWork loop
	//timer := time.NewTimer(0)
	//<-timer.C // discard the initial tick

	// commit aborts in-flight transaction execution with given signal and resubmits a new one.
	//commit := func(noempty bool, s int32) {
	commit := func() {
		/*if interrupt != nil {
			atomic.StoreInt32(interrupt, s)
		}*/
		//interrupt = new(int32)
		//w.newWorkCh <- &newWorkReq{interrupt: interrupt, noempty: noempty, timestamp: timestamp}
		w.newWorkCh <- &newWorkReq{timestamp: timestamp}
		//timer.Reset(recommit)
		atomic.StoreInt32(&w.newTxs, 0)
	}
	// recalcRecommit recalculates the resubmitting interval upon feedback.

	/*recalcRecommit := func(target float64, inc bool) {
		var (
			prev = float64(recommit.Nanoseconds())
			next float64
		)
		if inc {
			next = prev*(1-intervalAdjustRatio) + intervalAdjustRatio*(target+intervalAdjustBias)
			// Recap if interval is larger than the maximum time interval
			if next > float64(maxRecommitInterval.Nanoseconds()) {
				next = float64(maxRecommitInterval.Nanoseconds())
			}
		} else {
			next = prev*(1-intervalAdjustRatio) + intervalAdjustRatio*(target-intervalAdjustBias)
			// Recap if interval is less than the user specified minimum
			if next < float64(minRecommit.Nanoseconds()) {
				next = float64(minRecommit.Nanoseconds())
			}
		}
		recommit = time.Duration(int64(next))
	}*/
	// clearPending cleans the stale pending tasks.
	clearPending := func(number uint64) {
		w.pendingMu.Lock()
		for h, t := range w.pendingTasks {
			if t.block.NumberU64()+staleThreshold <= number {
				delete(w.pendingTasks, h)
			}
		}
		w.pendingMu.Unlock()
	}

	// DPOS ticker for block producing, added by Harold
	//ticker := time.NewTicker(time.Second)
	tickerRep := time.NewTimer(time.Second)

	for {
		select {
		//case <-w.startCh:
		//TODO: start the timer here, can be remove use the running tag
		/*clearPending(w.chain.CurrentBlock().NumberU64())
		timestamp = time.Now().Unix()
		commit(false, commitInterruptNewHead)*/

		//NOTE: we need do noting here

		case <-w.chainHeadCh: //head := <-w.chainHeadCh:
			/*clearPending(head.Block.NumberU64())
			timestamp = time.Now().Unix()
			commit(false, commitInterruptNewHead)*/

			//changed by Harold:
			//TODO: we need cancal the seal methods here?
			//close(self.quitCh)
			//self.quitCh = make(chan struct{}, 1)

		// DPOS block producing ticker
		case now := <-tickerRep.C:
			//TODO: ticker will always run here, temporary fix here.
			if atomic.LoadInt32(&w.running) == 1 {
				clearPending(w.chain.CurrentBlock().NumberU64()) //NOTE
				timestamp = now.Unix()                           // TODO: NEED CHECK, possible bug: time.Now().Unix() or now, which one?
				//commit(false, commitInterruptNone)
				commit()
			}
			// for the next block
			tickerRep.Reset(time.Second)
		//case <-timer.C:
		// If mining is running resubmit a new work cycle periodically to pull in
		// higher priced transactions. Disable this overhead for pending blocks.

		//NOTE: we do not need this in DPOS, but Block Producing need timeout!
		/*if w.isRunning() && (w.config.Clique == nil || w.config.Clique.Period > 0) {
			// End Change by Shara
			// Short circuit if no new transaction arrives.
			if atomic.LoadInt32(&w.newTxs) == 0 {
				timer.Reset(recommit)
				continue
			}
			commit(true, commitInterruptResubmit)
		}*/

		/*case interval := <-w.resubmitIntervalCh:
		// Adjust resubmit interval explicitly by user.
		if interval < minRecommitInterval {
			log.Warn("Sanitizing miner recommit interval", "provided", interval, "updated", minRecommitInterval)
			interval = minRecommitInterval
		}
		log.Info("Miner recommit interval update", "from", minRecommit, "to", interval)
		minRecommit, recommit = interval, interval

		if w.resubmitHook != nil {
			w.resubmitHook(minRecommit, recommit)
		}*/

<<<<<<< HEAD
		/*	case adjust := <-w.resubmitAdjustCh:
=======


	/*	case adjust := <-w.resubmitAdjustCh:
>>>>>>> baae63f7
			// Adjust resubmit interval by feedback.
			if adjust.inc {
				before := recommit
				recalcRecommit(float64(recommit.Nanoseconds())/adjust.ratio, true)
				log.Trace("Increase miner recommit interval", "from", before, "to", recommit)
			} else {
				before := recommit
				recalcRecommit(float64(minRecommit.Nanoseconds()), false)
				log.Trace("Decrease miner recommit interval", "from", before, "to", recommit)
			}

			if w.resubmitHook != nil {
				w.resubmitHook(minRecommit, recommit)
			}*/

		case <-w.exitCh:
			return
		}
	}
}

// mainLoop is a standalone goroutine to regenerate the sealing task based on the received event.
func (w *worker) mainLoop() {
	defer w.txsSub.Unsubscribe()
	defer w.chainHeadSub.Unsubscribe()
	// Change by Shara
	// defer w.chainSideSub.Unsubscribe()
	// End change by Shara

	for {
		select {
		case req := <-w.newWorkCh:
			// change by Shara
			// NOTE, added by harold: mintBlock here, check the event channel above in the newWorkLoop
			w.mintBlock(*req)
			//w.createNewWork(req.interrupt, req.noempty, req.timestamp)
			// end change by Shara

		// Change by Shara
		/*
			case ev := <-w.chainSideCh:
				if _, exist := w.possibleUncles[ev.Block.Hash()]; exist {
					continue
				}
				// Add side block to possible uncle block set.
				w.possibleUncles[ev.Block.Hash()] = ev.Block
				// If our mining block contains less than 2 uncle blocks,
				// add the new uncle block if valid and regenerate a mining block.
				if w.isRunning() && w.current != nil && w.current.uncles.Cardinality() < 2 {
					start := time.Now()
					if err := w.commitUncle(w.current, ev.Block.Header()); err == nil {
						var uncles []*types.Header
						w.current.uncles.Each(func(item interface{}) bool {
							hash, ok := item.(common.Hash)
							if !ok {
								return false
							}
							uncle, exist := w.possibleUncles[hash]
							if !exist {
								return false
							}
							uncles = append(uncles, uncle.Header())
							return false
						})
						w.commit(uncles, nil, true, start)
					}
				}
		*/
		// End change by Shara
		case ev := <-w.txsCh:
			// Apply transactions to the pending state if we're not mining.
			//
			// Note all transactions received may not be continuous with transactions
			// already included in the current mining block. These transactions will
			// be automatically eliminated.
			if !w.isRunning() && w.current != nil {
				w.mu.RLock()
				coinbase := w.coinbase
				w.mu.RUnlock()

				txs := make(map[common.Address]types.Transactions)
				for _, tx := range ev.Txs {
					acc, _ := types.Sender(w.current.signer, tx)
					txs[acc] = append(txs[acc], tx)
				}
				txset := types.NewTransactionsByPriceAndNonce(w.current.signer, txs)
				//w.commitTransactions(txset, coinbase, nil)
				w.commitTransactions(txset, coinbase)
				w.updateSnapshot()
			} else {
				// If we're mining, but nothing is being processed, wake on new transactions
				/*if w.config.Clique != nil && w.config.Clique.Period == 0 {
					 w.commitNewWork(nil, false, time.Now().Unix())
				}*/
				//TODO: Check here, follow the meitu methods: should not call createNewWork directly:
				// Possible bug here, tx will missing?
				// the whole case can be ignore?
			}
			atomic.AddInt32(&w.newTxs, int32(len(ev.Txs)))

		// System stopped
		case <-w.exitCh:
			return
		case <-w.txsSub.Err():
			return
		case <-w.chainHeadSub.Err():
			return
			// Change by Shara
			/*
				case <-w.chainSideSub.Err():
					return
			*/
			// End change by Shara
		}
	}
}

// taskLoop is a standalone goroutine to fetch sealing task from the generator and
// push them to consensus engine.
func (w *worker) taskLoop() {
	var (
		stopCh chan struct{}
		prev   common.Hash
	)

	// interrupt aborts the in-flight sealing task.
	interrupt := func() {
		if stopCh != nil {
			close(stopCh)
			stopCh = nil
		}
	}
	for {
		select {
		case task := <-w.taskCh:
			if w.newTaskHook != nil {
				w.newTaskHook(task)
			}
			// Reject duplicate sealing work due to resubmitting.
			sealHash := w.engine.SealHash(task.block.Header())
			if sealHash == prev {
				continue
			}
			// Interrupt previous sealing operation
			interrupt()
			stopCh, prev = make(chan struct{}), sealHash

			if w.skipSealHook != nil && w.skipSealHook(task) {
				continue
			}
			w.pendingMu.Lock()
			w.pendingTasks[w.engine.SealHash(task.block.Header())] = task
			w.pendingMu.Unlock()

			if err := w.engine.Seal(w.chain, task.block, w.resultCh, stopCh); err != nil {
				log.Warn("Block sealing failed", "err", err)
			}
		case <-w.exitCh:
			interrupt()
			return
		}
	}
}

// resultLoop is a standalone goroutine to handle sealing result submitting
// and flush relative data to the database.
func (w *worker) resultLoop() {
	for {
		select {
		case block := <-w.resultCh:
			// Short circuit when receiving empty result.
			if block == nil {
				continue
			}
			// Short circuit when receiving duplicate result caused by resubmitting.
			if w.chain.HasBlock(block.Hash(), block.NumberU64()) {
				continue
			}
			var (
				sealhash = w.engine.SealHash(block.Header())
				hash     = block.Hash()
			)
			w.pendingMu.RLock()
			task, exist := w.pendingTasks[sealhash]
			w.pendingMu.RUnlock()
			if !exist {
				log.Error("Block found but no relative pending task", "number", block.Number(), "sealhash", sealhash, "hash", hash)
				continue
			}
			// Different block could share same sealhash, deep copy here to prevent write-write conflict.
			var (
				receipts = make([]*types.Receipt, len(task.receipts))
				logs     []*types.Log
			)
			for i, receipt := range task.receipts {
				receipts[i] = new(types.Receipt)
				*receipts[i] = *receipt
				// Update the block hash in all logs since it is now available and not when the
				// receipt/log of individual transactions were created.
				for _, log := range receipt.Logs {
					log.BlockHash = hash
				}
				logs = append(logs, receipt.Logs...)
			}
			// Commit block and state to database.
			var beginWriteBlock = time.Now()
			log.Warn("Begin WriteBlockWithState")
			stat, err := w.chain.WriteBlockWithState(block, receipts, task.state)
			log.Warn("End WriteBlockWithState", "Cost", time.Since(beginWriteBlock))
			if err != nil {
				log.Error("Failed writing block to chain", "err", err)
				continue
			}
			log.Info("😄 Successfully sealed new block", "number", block.Number(), "sealhash", sealhash, "hash", hash,
				"elapsed", common.PrettyDuration(time.Since(task.createdAt)))

			// Broadcast the block and announce chain insertion event
			w.mux.Post(core.NewMinedBlockEvent{Block: block})

			var events []interface{}
			switch stat {
			case core.CanonStatTy:
				events = append(events, core.ChainEvent{Block: block, Hash: block.Hash(), Logs: logs})
				events = append(events, core.ChainHeadEvent{Block: block})
			case core.SideStatTy:
				// Change by Shara ,
				//events = append(events, core.ChainSideEvent{Block: block})
				// End Change by Shara
			}
			w.chain.PostChainEvents(events, logs)

			// Insert the block into the set of pending ones to resultLoop for confirmations
			//w.unconfirmed.Insert(block.NumberU64(), block.Hash())

		case <-w.exitCh:
			return
		}
	}
}

// makeCurrent creates a new environment for the current cycle.
// header is the new block
func (w *worker) makeCurrent(parent *types.Block, header *types.Header) error {
	state, err := w.chain.StateAt(parent.Root())
	if err != nil {
		return err
	}
	// Add by Shara
	dposContext, err := types.NewDposContextFromProto(w.eth.ChainDb(), parent.Header().DposContext)
	if err != nil {
		return err
	}

	// End add by Shara
	env := &environment{
		signer: types.NewEIP155Signer(w.config.ChainID),
		state:  state,
		// Add by Shara
		dposContext: dposContext,
		// End by Shara
		//ancestors: mapset.NewSet(),
		//family:    mapset.NewSet(),
		//uncles:    mapset.NewSet(),
		header: header,
	}

	// when 08 is processed ancestors contain 07 (quick block)
	/*for _, ancestor := range w.chain.GetBlocksFromHash(parent.Hash(), 7) {
		for _, uncle := range ancestor.Uncles() {
			env.family.Add(uncle.Hash())
		}
		env.family.Add(ancestor.Hash())
		env.ancestors.Add(ancestor.Hash())
	}*/

	// Keep track of transactions which return errors so they can be removed
	env.tcount = 0
	w.current = env
	return nil
}

// commitUncle adds the given block to uncle block set, returns error if failed to add.
/*func (w *worker) commitUncle(env *environment, uncle *types.Header) error {
	hash := uncle.Hash()
	if env.uncles.Contains(hash) {
		return errors.New("uncle not unique")
	}
	if env.header.ParentHash == uncle.ParentHash {
		return errors.New("uncle is sibling")
	}
	if !env.ancestors.Contains(uncle.ParentHash) {
		return errors.New("uncle's parent unknown")
	}
	if env.family.Contains(hash) {
		return errors.New("uncle already included")
	}
	env.uncles.Add(uncle.Hash())
	return nil
}*/

// updateSnapshot updates pending snapshot block and state.
// Note this function assumes the current variable is thread safe.
func (w *worker) updateSnapshot() {
	w.snapshotMu.Lock()
	defer w.snapshotMu.Unlock()

	/*var uncles []*types.Header
	w.current.uncles.Each(func(item interface{}) bool {
		hash, ok := item.(common.Hash)
		if !ok {
			return false
		}
		uncle, exist := w.possibleUncles[hash]
		if !exist {
			return false
		}
		uncles = append(uncles, uncle.Header())
		return false
	})*/

	w.snapshotBlock = types.NewBlock(
		w.current.header,
		w.current.txs,
		//uncles,
		nil,
		w.current.receipts,
	)

	w.snapshotState = w.current.state.Copy()
}

func (w *worker) commitTransaction(tx *types.Transaction, coinbase common.Address) ([]*types.Log, error) {
	snap := w.current.state.Snapshot()
	// Change by Shara
	dposSnap := w.current.dposContext.Snapshot()

	receipt, _, err := core.ApplyTransaction(w.config, w.current.dposContext, w.chain, &coinbase, w.current.gasPool, w.current.state, w.current.header, tx, &w.current.header.GasUsed, vm.Config{})
	// End change by Shara
	if err != nil {
		w.current.state.RevertToSnapshot(snap)
		// Add by Shara
		w.current.dposContext.RevertToSnapShot(dposSnap)
		// End add by Shara
		return nil, err
	}
	w.current.txs = append(w.current.txs, tx)
	w.current.receipts = append(w.current.receipts, receipt)

	return receipt.Logs, nil
}

// interrupt: nil in txsCh, commitInterruptNone in ticker ?
//func (w *worker) commitTransactions(txs *types.TransactionsByPriceAndNonce, coinbase common.Address, interrupt *int32) bool {
func (w *worker) commitTransactions(txs *types.TransactionsByPriceAndNonce, coinbase common.Address) bool {
	// Short circuit if current is nil
	if w.current == nil {
		return true
	}

	if w.current.gasPool == nil {
		w.current.gasPool = new(core.GasPool).AddGas(w.current.header.GasLimit)
	}

	var coalescedLogs []*types.Log

	for {
		// In the following three cases, we will interrupt the execution of the transaction.
		// (1) new head block event arrival, the interrupt signal is 1
		// (2) worker start or restart, the interrupt signal is 1
		// (3) worker recreate the mining block with any newly arrived transactions, the interrupt signal is 2.
		// For the first two cases, the semi-finished work will be discarded.
		// For the third case, the semi-finished work will be submitted to the consensus engine.
		/*if interrupt != nil && atomic.LoadInt32(interrupt) != commitInterruptNone {
			// Notify resubmit loop to increase resubmitting interval due to too frequent commits.
			if atomic.LoadInt32(interrupt) == commitInterruptResubmit {
				ratio := float64(w.current.header.GasLimit-w.current.gasPool.Gas()) / float64(w.current.header.GasLimit)
				if ratio < 0.1 {
					ratio = 0.1
				}
				w.resubmitAdjustCh <- &intervalAdjust{
					ratio: ratio,
					inc:   true,
				}
			}
			return atomic.LoadInt32(interrupt) == commitInterruptNewHead
		}*/
		// If we don't have enough gas for any further transactions then we're done
		if w.current.gasPool.Gas() < params.TxGas {
			log.Trace("Not enough gas for further transactions", "have", w.current.gasPool, "want", params.TxGas)
			break
		}
		// Retrieve the next transaction and abort if all done
		tx := txs.Peek()
		if tx == nil {
			break
		}
		// Error may be ignored here. The error has already been checked
		// during transaction acceptance is the transaction pool.
		//
		// We use the eip155 signer regardless of the current hf.
		from, _ := types.Sender(w.current.signer, tx)
		// Check whether the tx is replay protected. If we're not in the EIP155 hf
		// phase, start ignoring the sender until we do.
		if tx.Protected() && !w.config.IsEIP155(w.current.header.Number) {
			log.Trace("Ignoring reply protected transaction", "hash", tx.Hash(), "eip155", w.config.EIP155Block)

			txs.Pop()
			continue
		}
		// Start executing the transaction
		w.current.state.Prepare(tx.Hash(), common.Hash{}, w.current.tcount)

		logs, err := w.commitTransaction(tx, coinbase)
		switch err {
		case core.ErrGasLimitReached:
			// Pop the current out-of-gas transaction without shifting in the next from the account
			log.Trace("Gas limit exceeded for current block", "sender", from)
			txs.Pop()

		case core.ErrNonceTooLow:
			// New head notification data race between the transaction pool and miner, shift
			log.Trace("Skipping transaction with low nonce", "sender", from, "nonce", tx.Nonce())
			txs.Shift()

		case core.ErrNonceTooHigh:
			// Reorg notification data race between the transaction pool and miner, skip account =
			log.Trace("Skipping account with hight nonce", "sender", from, "nonce", tx.Nonce())
			txs.Pop()

		case nil:
			// Everything ok, collect the logs and shift in the next transaction from the same account
			coalescedLogs = append(coalescedLogs, logs...)
			w.current.tcount++
			txs.Shift()

		default:
			// Strange error, discard the transaction and get the next in line (note, the
			// nonce-too-high clause will prevent us from executing in vain).
			log.Debug("Transaction failed, account skipped", "hash", tx.Hash(), "err", err)
			txs.Shift()
		}
	}

	if !w.isRunning() && len(coalescedLogs) > 0 {
		// We don't push the pendingLogsEvent while we are mining. The reason is that
		// when we are mining, the worker will regenerate a mining block every 3 seconds.
		// In order to avoid pushing the repeated pendingLog, we disable the pending log pushing.

		// make a copy, the state caches the logs and these logs get "upgraded" from pending to mined
		// logs by filling in the block hash when the block was mined by the local miner. This can
		// cause a race condition if a log was "upgraded" before the PendingLogsEvent is processed.
		cpy := make([]*types.Log, len(coalescedLogs))
		for i, l := range coalescedLogs {
			cpy[i] = new(types.Log)
			*cpy[i] = *l
		}
		go w.mux.Post(core.PendingLogsEvent{Logs: cpy})
	}
	// Notify resubmit loop to decrease resubmitting interval if current interval is larger
	// than the user-specified one.
	/*if interrupt != nil {
		w.resubmitAdjustCh <- &intervalAdjust{inc: false}
	}*/
	return false
}

// commitNewWork generates several new sealing tasks based on the parent block.
// Change by Shara , change commitNewWork func name to createNewWork
//NOTE: change return value: check (*environment, error)  remove by harold
//func (w *worker) createNewWork(interrupt *int32, noempty bool, timestamp int64) {
func (w *worker) createNewWork(timestamp int64) {

	w.mu.RLock()
	defer w.mu.RUnlock()

	tstart := time.Now()
	parent := w.chain.CurrentBlock()

	if parent.Time().Cmp(new(big.Int).SetInt64(timestamp)) >= 0 {
		timestamp = parent.Time().Int64() + 1
	}
	// this will ensure we're not going off too far in the future
	// TODO: possible bug, we should not allow this happened
	if now := time.Now().Unix(); timestamp > now+1 {
		wait := time.Duration(timestamp-now) * time.Second
		log.Info("Mining too far in the future", "wait", common.PrettyDuration(wait))
		time.Sleep(wait)
	}

	num := parent.Number()

	header := &types.Header{
		ParentHash: parent.Hash(),
		Number:     num.Add(num, common.Big1),
		GasLimit:   core.CalcGasLimit(parent, w.gasFloor, w.gasCeil),
		Extra:      w.extra,
		Time:       big.NewInt(timestamp),
	}
	// Only set the coinbase if our consensus engine is running (avoid spurious block rewards)
	if w.isRunning() {
		if w.coinbase == (common.Address{}) {
			log.Error("Refusing to mine without etherbase")
			return
		}
		header.Coinbase = w.coinbase
	}
	if err := w.engine.Prepare(w.chain, header); err != nil {
		log.Error("Failed to prepare header for mining", "err", err)
		return
	}
	// TODO: remove theDAO hard fork logic, need recheck
	// the extra is used by DPOS by now
	// If we are care about TheDAO hard-fork check whether to override the extra-data or not
	//if daoBlock := w.config.DAOForkBlock; daoBlock != nil {
	//	// Check whether the block is among the fork extra-override range
	//	limit := new(big.Int).Add(daoBlock, params.DAOForkExtraRange)
	//	if header.Number.Cmp(daoBlock) >= 0 && header.Number.Cmp(limit) < 0 {
	//		// Depending whether we support or oppose the fork, override differently
	//		if w.config.DAOForkSupport {
	//			header.Extra = common.CopyBytes(params.DAOForkBlockExtra)
	//		} else if bytes.Equal(header.Extra, params.DAOForkBlockExtra) {
	//			header.Extra = []byte{} // If miner opposes, don't let it use the reserved extra-data
	//		}
	//	}
	//}
	// Could potentially happen if starting to mine in an odd state.
	err := w.makeCurrent(parent, header)
	if err != nil {
		log.Error("Failed to create mining context", "err", err)
		return
	}
	// Create the current work task and check any fork transitions needed
	env := w.current
	//TODO: possible remove
	if w.config.DAOForkSupport && w.config.DAOForkBlock != nil && w.config.DAOForkBlock.Cmp(header.Number) == 0 {
		misc.ApplyDAOHardFork(env.state)
	}
	// Accumulate the uncles for the current block
	/*for hash, uncle := range w.possibleUncles {
		if uncle.NumberU64()+staleThreshold <= header.Number.Uint64() {
			delete(w.possibleUncles, hash)
		}
	}
	uncles := make([]*types.Header, 0, 2)
	for hash, uncle := range w.possibleUncles {
		if len(uncles) == 2 {
			break
		}
		if err := w.commitUncle(env, uncle.Header()); err != nil {
			log.Trace("Possible uncle rejected", "hash", hash, "reason", err)
		} else {
			log.Debug("Committing new uncle to block", "hash", hash)
			uncles = append(uncles, uncle.Header())
		}
	}*/

	//if !noempty {
	//	// Create an empty block based on temporary copied state for sealing in advance without waiting block
	//	// execution finished.
	//	w.commit(uncles, nil, false, tstart)
	//}

	// Fill the block with all available pending transactions.
	pending, err := w.eth.TxPool().Pending()
	if err != nil {
		log.Error("Failed to fetch pending transactions", "err", err)
		return
	}

	/*if len(pending) == 0 {
		w.updateSnapshot()
	}*/
	// Short circuit if there is no available pending transactions
	// Split the pending transactions into locals and remotes
	localTxs, remoteTxs := make(map[common.Address]types.Transactions), pending
	for _, account := range w.eth.TxPool().Locals() {
		if txs := remoteTxs[account]; len(txs) > 0 {
			delete(remoteTxs, account)
			localTxs[account] = txs
		}
	}
	if len(localTxs) > 0 {
		txs := types.NewTransactionsByPriceAndNonce(env.signer, localTxs)
		//if w.commitTransactions(txs, w.coinbase, interrupt) {
		if w.commitTransactions(txs, w.coinbase) {
			return
		}
	}
	if len(remoteTxs) > 0 {
		txs := types.NewTransactionsByPriceAndNonce(env.signer, remoteTxs)
		//if w.commitTransactions(txs, w.coinbase, interrupt) {
		if w.commitTransactions(txs, w.coinbase) {
			return
		}

	}
	//NOTE: noempty is always false, so remove it
	//if !noempty && len(remoteTxs) == 0 && len(localTxs) == 0 {
	/*if len(pending) == 0 {
		// w.commit(uncles, nil, false, tstart)
		w.commit(false, tstart)
	} else {
		// w.commit(uncles, w.fullTaskHook, true, tstart)
		w.commit( true, tstart)
	}*/
	w.commit(tstart)
}

// commit runs any post-transaction state modifications, assembles the final block
// and commits new work if consensus engine is running.
// TODO: remove uncles, interval
//func (w *worker) commit(uncles []*types.Header, interval func(), update bool, start time.Time) error {
func (w *worker) commit(start time.Time) error {
	// Deep copy receipts here to avoid interaction between different tasks.
	receipts := make([]*types.Receipt, len(w.current.receipts))
	for i, l := range w.current.receipts {
		receipts[i] = new(types.Receipt)
		*receipts[i] = *l
	}
	s := w.current.state.Copy()
	dc := w.current.dposContext.Copy()

	// Change by Shara
	//work := w.current

	//lock, err := w.engine.Finalize(w.chain, w.current.header, s, w.current.txs, uncles, w.current.receipts, dc)
	block, err := w.engine.Finalize(w.chain, w.current.header, s, w.current.txs, nil, w.current.receipts, dc)
	if err != nil {
		log.Info("worker.commit.finalize", err.Error())
		return err
	}
	//NOTE: in commitNewWork of the v1.7.3 version, Harold
	block.DposContext = dc
	// End change by Shara

	if w.isRunning() {
		/*if interval != nil {
			interval()
		}*/
		select {
		case w.taskCh <- &task{receipts: receipts, state: s, block: block, createdAt: time.Now()}:
			//w.unconfirmed.Shift(block.NumberU64() - 1)

			feesWei := new(big.Int)
			for i, tx := range block.Transactions() {
				feesWei.Add(feesWei, new(big.Int).Mul(new(big.Int).SetUint64(receipts[i].GasUsed), tx.GasPrice()))
			}
			feesEth := new(big.Float).Quo(new(big.Float).SetInt(feesWei), new(big.Float).SetInt(big.NewInt(params.Ether)))

			log.Info("⚡️ Commit new mining work", "number", block.Number(), "sealhash", w.engine.SealHash(block.Header()),
				"txs", w.current.tcount, "gas", block.GasUsed(), "fees", feesEth, "elapsed", common.PrettyDuration(time.Since(start)))
			//log.Info("Commit new mining work", "number", block.Number(), "sealhash", w.engine.SealHash(block.Header()),
			//	"uncles", len(uncles), "txs", w.current.tcount, "gas", block.GasUsed(), "fees", feesEth, "elapsed", common.PrettyDuration(time.Since(start)))

		case <-w.exitCh:
			log.Info("Worker has exited")
		}
	}
	/*if update {
		w.updateSnapshot()
	}*/
	w.updateSnapshot()
	return nil
}<|MERGE_RESOLUTION|>--- conflicted
+++ resolved
@@ -488,14 +488,8 @@
 		if w.resubmitHook != nil {
 			w.resubmitHook(minRecommit, recommit)
 		}*/
-
-<<<<<<< HEAD
+		
 		/*	case adjust := <-w.resubmitAdjustCh:
-=======
-
-
-	/*	case adjust := <-w.resubmitAdjustCh:
->>>>>>> baae63f7
 			// Adjust resubmit interval by feedback.
 			if adjust.inc {
 				before := recommit
