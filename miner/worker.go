--- conflicted
+++ resolved
@@ -394,28 +394,7 @@
 		atomic.StoreInt32(&w.newTxs, 0)
 	}
 	// recalcRecommit recalculates the resubmitting interval upon feedback.
-<<<<<<< HEAD
-	//recalcRecommit := func(target float64, inc bool) {
-	//	var (
-	//		prev = float64(recommit.Nanoseconds())
-	//		next float64
-	//	)
-	//	if inc {
-	//		next = prev*(1-intervalAdjustRatio) + intervalAdjustRatio*(target+intervalAdjustBias)
-	//		// Recap if interval is larger than the maximum time interval
-	//		if next > float64(maxRecommitInterval.Nanoseconds()) {
-	//			next = float64(maxRecommitInterval.Nanoseconds())
-	//		}
-	//	} else {
-	//		next = prev*(1-intervalAdjustRatio) + intervalAdjustRatio*(target-intervalAdjustBias)
-	//		// Recap if interval is less than the user specified minimum
-	//		if next < float64(minRecommit.Nanoseconds()) {
-	//			next = float64(minRecommit.Nanoseconds())
-	//		}
-	//	}
-	//	recommit = time.Duration(int64(next))
-	//}
-=======
+
 	/*recalcRecommit := func(target float64, inc bool) {
 		var (
 			prev = float64(recommit.Nanoseconds())
@@ -436,7 +415,6 @@
 		}
 		recommit = time.Duration(int64(next))
 	}*/
->>>>>>> 26e21f68
 	// clearPending cleans the stale pending tasks.
 	clearPending := func(number uint64) {
 		w.pendingMu.Lock()
@@ -454,13 +432,8 @@
 
 	for {
 		select {
-<<<<<<< HEAD
-		case <-w.startCh:
-			log.Warn("startCh", "Now", time.Now().Unix())
-=======
 		//case <-w.startCh:
 			//TODO: start the timer here, can be remove use the running tag
->>>>>>> 26e21f68
 			/*clearPending(w.chain.CurrentBlock().NumberU64())
 			timestamp = time.Now().Unix()
 			commit(false, commitInterruptNewHead)*/
@@ -483,34 +456,18 @@
 			log.Warn("Ticker", "Now", now.Unix())
 			//TODO: ticker will always run here, temporary fix here.
 			if atomic.LoadInt32(&w.running) == 1 {
-<<<<<<< HEAD
-				log.Warn("Begin clearPending")
-				var beginClearPending = time.Now()
-				clearPending(w.chain.CurrentBlock().NumberU64()) //NOTE: this line in not need here
-				log.Warn("End clearPending", "Cost", time.Since(beginClearPending))
-				timestamp = now.Unix() // TODO: NEED CHECK, possible bug: time.Now().Unix() or now, which one?
-				log.Warn("Begin commit")
-				var beginCommit = time.Now()
-				commit(false, commitInterruptNone) //NOTE: replace call mintBlock in the task loop
-				log.Warn("End commit", "Cost", time.Since(beginCommit))
-=======
+
 				clearPending(w.chain.CurrentBlock().NumberU64()) //NOTE
 				timestamp = now.Unix()                           // TODO: NEED CHECK, possible bug: time.Now().Unix() or now, which one?
 				//commit(false, commitInterruptNone)
 				commit()
->>>>>>> 26e21f68
 			}
 			// for the next block 
 			tickerRep.Reset(time.Second)
 
 
-<<<<<<< HEAD
-		case <-timer.C:
-			log.Warn("timer.C", "Now", time.Now().Unix())
-			timer.Reset(2 * time.Second)
-=======
+
 		//case <-timer.C:
->>>>>>> 26e21f68
 			// If mining is running resubmit a new work cycle periodically to pull in
 			// higher priced transactions. Disable this overhead for pending blocks.
 
@@ -525,12 +482,8 @@
 				commit(true, commitInterruptResubmit)
 			}*/
 
-<<<<<<< HEAD
-		case interval := <-w.resubmitIntervalCh:
-			log.Warn("resubmitIntervalCh", "Now", time.Now().Unix())
-=======
+
 		/*case interval := <-w.resubmitIntervalCh:
->>>>>>> 26e21f68
 			// Adjust resubmit interval explicitly by user.
 			if interval < minRecommitInterval {
 				log.Warn("Sanitizing miner recommit interval", "provided", interval, "updated", minRecommitInterval)
@@ -543,24 +496,7 @@
 				w.resubmitHook(minRecommit, recommit)
 			}*/
 
-<<<<<<< HEAD
-		case <-w.resubmitAdjustCh:
-			log.Warn("resubmitAdjustCh", "Now", time.Now().Unix())
-			// Adjust resubmit interval by feedback.
-			//if adjust.inc {
-			//	before := recommit
-			//	recalcRecommit(float64(recommit.Nanoseconds())/adjust.ratio, true)
-			//	log.Trace("Increase miner recommit interval", "from", before, "to", recommit)
-			//} else {
-			//	before := recommit
-			//	recalcRecommit(float64(minRecommit.Nanoseconds()), false)
-			//	log.Trace("Decrease miner recommit interval", "from", before, "to", recommit)
-			//}
-			//
-			//if w.resubmitHook != nil {
-			//	w.resubmitHook(minRecommit, recommit)
-			//}
-=======
+
 	/*	case adjust := <-w.resubmitAdjustCh:
 			// Adjust resubmit interval by feedback.
 			if adjust.inc {
@@ -576,7 +512,6 @@
 			if w.resubmitHook != nil {
 				w.resubmitHook(minRecommit, recommit)
 			}*/
->>>>>>> 26e21f68
 
 		case <-w.exitCh:
 			log.Warn("exitCh", "Now", time.Now().Unix())
